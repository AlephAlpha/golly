--- conflicted
+++ resolved
@@ -58,12 +58,7 @@
 
 # for Python 3 script support:
 PYTHON_INCLUDE = -I`/usr/local/bin/python3 -c "import distutils.sysconfig; print(distutils.sysconfig.get_python_inc())"`
-<<<<<<< HEAD
-### do we need this???!!!
-### PYTHON_LINK = -Wl,-stack_size,1000000
-=======
 # PYTHON_LINK is no longer needed
->>>>>>> bd26dfcc
 
 # Variables:
 
