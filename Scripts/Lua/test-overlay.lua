-- Test all the overlay commands.

local g = golly()
-- require "gplus.strict"
local gp = require "gplus"
local split = gp.split
local int = gp.int
local op = require "oplus"

math.randomseed(os.time())  -- init seed for math.random
local rand = math.random

local ov = g.overlay

local wd, ht               -- overlay's current width and height (set by create_overlay)
local toggle = 0           -- for toggling alpha blending
local align = {0, 0, 0}    -- for text alignment
local shadow = 1           -- for text shadow
local transparentbg = 1    -- for text background

--------------------------------------------------------------------------------

local function ms(t)
    return string.format("%.1f", 1000 * t).."ms"
end

--------------------------------------------------------------------------------

local function create_overlay(w, h)
    wd = w
    ht = h
    ov("create "..w.." "..h)
    ov("fill")              -- fill overlay with opaque white
    ov("rgba 0 0 255 64")   -- 25% translucent blue
    ov("fill 1 1 -2 -2")    -- non +ve wd/ht are treated as insets
    
    ov(op.yellow)
    
    -- rects completely outside overlay are ignored
    ov("fill -1 -1 1 1")
    ov("fill 1000000 1000000 1 1")
    -- rects partially outside overlay are clipped
    ov("fill -20 "..(h-20).." 40 40")
    ov("fill "..(w-20).." -20 40 40")
    
    g.setoption("showoverlay", 1)
    g.update()
end

--------------------------------------------------------------------------------

local textclip = "textclip"

local function maketext(s)
    -- convert given string to text in current font and return
    -- its width and height etc for later use by pastetext
    local w, h, descent, leading = split(ov("text "..textclip.." "..s))
    return tonumber(w), tonumber(h), tonumber(descent), tonumber(leading)
end

--------------------------------------------------------------------------------

local function pastetext(x, y, transform)
    transform = transform or op.identity
    -- text background is transparent so paste needs to use alpha blending
    local oldblend = ov("blend 1")
    local oldtransform = ov(transform)
    ov("paste "..x.." "..y.." "..textclip)
    ov("transform "..oldtransform)
    ov("blend "..oldblend)
end

--------------------------------------------------------------------------------

local function show_help()
    ov(op.black)
    ov("fill")
    ov(op.white)
    local oldfont = ov("font 10 mono-bold")   -- use a mono-spaced font
    local oldblend = ov("blend 1")
    maketext(
[[
Special keys and their actions:

b -- test alpha blending
c -- test cursors
C -- create overlay that covers layer
e -- test error messages
f -- test filling lots of rectangles
g -- show pixel value under mouse
h -- display this help
i -- test loading image from file
l -- test drawing lots of lines
m -- test multiline text
p -- test overlay positions
s -- test setting lots of pixels
t -- test text and transforms
v -- test copy and paste
w -- test saving overlay to file

Click and drag to draw.
Option-click to flood.
]]
    )
    pastetext(5, 5)
    ov("blend "..oldblend)
    ov("font "..oldfont)
end

--------------------------------------------------------------------------------

local pos = 0
local function test_positions()
    pos = pos + 1
    if pos == 1 then ov("position middle") end
    if pos == 2 then ov("position topright") end
    if pos == 3 then ov("position bottomright") end
    if pos == 4 then ov("position bottomleft") end
    if pos == 5 then ov("position topleft") ; pos = 0 end
end

--------------------------------------------------------------------------------

local curs = 0
local function test_cursors()
    curs = curs + 1
    if curs == 1 then ov("cursor pencil") end
    if curs == 2 then ov("cursor pick") end
    if curs == 3 then ov("cursor cross") end
    if curs == 4 then ov("cursor hand") end
    if curs == 5 then ov("cursor zoomin") end
    if curs == 6 then ov("cursor zoomout") end
    if curs == 7 then ov("cursor arrow") end
    if curs == 8 then ov("cursor current") end
    if curs == 9 then ov("cursor hidden") ; curs = 0 end
end

--------------------------------------------------------------------------------

local function test_get()
    local xy = ov("xy")
    if #xy > 0 then
        local x, y = split(xy)
        g.show("pixel at "..x..","..y.." = "..ov("get "..x.." "..y))
    else
        g.show("mouse is outside overlay")
    end
end

--------------------------------------------------------------------------------

local function test_set()
    ov(op.blue)
    ov("fill")
    ov(op.green)
    -- pixels outside overlay are ignored
    ov("set -1 -1")
    ov("set "..wd.." "..ht)
    local maxx = wd-1
    local maxy = ht-1
    local t1 = os.clock()
    for i = 1, 1000000 do
        ov("set "..rand(0,maxx).." "..rand(0,maxy))
        -- ov(string.format("set %d %d",rand(0,maxx),rand(0,maxy))) -- slower
    end
    g.show("Time to set one million pixels: "..ms(os.clock()-t1))
end

--------------------------------------------------------------------------------

local function test_copy_paste()
    local t1 = os.clock()
    -- tile overlay
    local tilewd = 144
    local tileht = 133
    ov("copy 20 20 "..tilewd.." "..tileht.." tile")
    for y = 0, ht, tileht do
        for x = 0, wd, tilewd do
            ov("paste "..x.." "..y.." tile")
        end
    end
    -- do a simple animation
    local x = 20
    local y = 20
    local boxwd = 105
    local boxht = 83
    ov("copy 0 0 0 0 background")
    ov("rgba 255 255 255 128")
    ov("fill 0 0 "..boxwd.." "..boxht)
    ov("copy 0 0 "..boxwd.." "..boxht.." box")
    while x < wd and y < ht do
        x = x+1
        y = y+1
        ov("paste 0 0 background")
        ov("blend 1")
        ov("paste "..x.." "..y.." box")
        ov("blend 0")
        ov("update")
        -- above is much faster than g.update() but to avoid display glitches
        -- the overlay must cover the current layer and all pixels must be opaque
    end
    g.show("Time to test copy and paste: "..ms(os.clock()-t1))
    ov("freeclip background")
    ov("freeclip box")
end

--------------------------------------------------------------------------------

local function test_save()
    ov("save 0 0 "..wd.." "..ht.." test-save.png")
    g.show("overlay has been saved in test-save.png")
end

--------------------------------------------------------------------------------

local function test_load()
    -- center image in current overlay by 1st loading completely outside it
    -- so we get the image dimensions without changing the overlay
    local imgsize = ov("load "..wd.." "..ht.." test-alpha.png")
    local iw, ih = split(imgsize)
    ov("load "..int((wd-iw)/2).." "..int((ht-ih)/2).." test-alpha.png")
    g.show("Image width and height: "..imgsize)
end

--------------------------------------------------------------------------------

local function test_lines()
    ov(op.blue)
    ov("fill")
    ov(op.red)
    local maxx = wd-1
    local maxy = ht-1
    local t1 = os.clock()
    for i = 1, 1000 do
        ov("line "..rand(0,maxx).." "..rand(0,maxy).." "..rand(0,maxx).." "..rand(0,maxy))
    end
    g.show("Time to draw one thousand lines: "..ms(os.clock()-t1))
end

--------------------------------------------------------------------------------

local function test_multiline_text()
    local oldfont = ov("font 10 mono-bold")   -- use a mono-spaced font
    local oldblend = ov("blend 0")
    ov(op.blue) -- blue background
    ov("fill")

    local textstr =
[[
"To be or not to be, that is the question;\tIs it really?
Whether 'tis nobler in the mind to suffer\tNobler!\tMore likely idiotic
The slings and arrows of outrageous fortune,
Or to take arms against a sea of troubles,
And by opposing, end them. To die, to sleep;\t\tSleep, every time
No more; and by a sleep to say we end
The heart-ache and the thousand natural shocks
That flesh is heir to — 'tis a consummation
Devoutly to be wish'd. To die, to sleep;\tI told you before\tSleep
To sleep, perchance to dream. Ay, there's the rub,
For in that sleep of death what dreams may come,\tToo\tMany\tColumns\tReally
When we have shuffled off this mortal coil,
Must give us pause. There's the respect
That makes calamity of so long life,
For who would bear the whips and scorns of time,
Th'oppressor's wrong, the proud man's contumely,
The pangs of despised love, the law's delay,
The insolence of office, and the spurns
That patient merit of th'unworthy takes,
When he himself might his quietus make
With a bare bodkin? who would fardels bear,
To grunt and sweat under a weary life,
But that the dread of something after death,
The undiscovered country from whose bourn
No traveller returns, puzzles the will,
And makes us rather bear those ills we have
Than fly to others that we know not of?
Thus conscience does make cowards of us all,
And thus the native hue of resolution
Is sicklied o'er with the pale cast of thought,
And enterprises of great pitch and moment
With this regard their currents turn awry,
And lose the name of action.
Soft you now! The fair Ophelia! Nymph,
<<<<<<< HEAD

\t\t\t
\t
\t\tHello
in thy orisons be all my sins remember'd."\tCol 2\tCol 3
]]

    align[3] = align[3] + 1
    if align[3] == 3 then
        align[3] = 0
        align[2] = align[2] + 1
        if align[2] == 3 then
            align[2] = 0
            align[1] = align[1] + 1
            if align[1] == 3 then
                align[1] = 0
                shadow = shadow + 1
                if shadow == 2 then
                    shadow = 0
                    transparentbg = transparentbg + 1
                    if transparentbg == 2 then
                        transparentbg = 0
                    end
                end
            end
        end
    end

    ov("textoption delimiter \\t")
    ov("textoption columns 3")
    local options = "textoption align"
    local i
    for i = 1, #align do
        if align[i] == 0 then
            options = options.." left"
        elseif align[i] == 1 then
            options = options.." right"
        else
            options = options.." center"
        end
    end
    ov(options)

    if transparentbg == 1 then
        ov("textoption background 0 0 0 0")
    else
        ov("textoption background 0 0 128 255")
    end
=======
in thy orisons be all my sins remember'd."

Test non-ASCII: áàâäãåçéèêëíìîïñóòôöõúùûüæøœÿ
                ÁÀÂÄÃÅÇÉÈÊËÍÌÎÏÑÓÒÔÖÕÚÙÛÜÆØŒŸ
]]

    local t1 = os.clock()
    maketext(textstr)
    pastetext(0, 0)
    g.show("Time to test multiline text: "..ms(os.clock() - t1))
>>>>>>> e44e0092

    if shadow == 1 then
        ov("textoption shadow 255 0 128 255 4 4")
    else
        ov("textoption shadow off")
    end

    ov("rgba 255 255 255 255") -- text foreground

    local t1 = os.clock()

    -- test multiline
    maketext(textstr)
    t1 = os.clock() - t1
    t2 = os.clock()

    ov("blend "..transparentbg)

    pastetext(0, 0)
    g.show("Time to test multiline text "..ms(t1).." "..ms(os.clock() - t2).. " "..options.." shadow "..shadow.." transbg "..transparentbg)

    ov("textoption columns 1")
    ov("textoption shadow off")
    ov("font "..oldfont)
    ov("blend "..oldblend)
end

--------------------------------------------------------------------------------

local function test_text()
    local t1 = os.clock()

    local oldfont, oldblend, w, h, descent, leading, nextx
    
    ov(op.white) -- white background
    ov("fill")
    ov(op.black) -- black text
    
    maketext("FLIP Y")
    pastetext(20, 30)
    pastetext(20, 30, op.flip_y)

    maketext("FLIP X")
    pastetext(110, 30)
    pastetext(110, 30, op.flip_x)

    maketext("FLIP BOTH")
    pastetext(210, 30)
    pastetext(210, 30, op.flip)

    maketext("ROTATE CW")
    pastetext(20, 170)
    pastetext(20, 170, op.rcw)

    maketext("ROTATE ACW")
    pastetext(20, 140)
    pastetext(20, 140, op.racw)

    maketext("SWAP XY")
    pastetext(150, 170)
    pastetext(150, 170, op.swap_xy)

    maketext("SWAP XY FLIP")
    pastetext(150, 140)
    pastetext(150, 140, op.swap_xy_flip)

    oldfont = ov("font 7 default")
    w, h, descent, leading = maketext("tiny")
    pastetext(300, 30 - h + descent)
    nextx = 300 + w + 5

    ov("font "..oldfont)    -- restore previous font
    w, h, descent, leading = maketext("normal")
    pastetext(nextx, 30 - h + descent)
    nextx = nextx + w + 5
    
    ov("font 20 default-bold")
    w, h, descent, leading = maketext("Big")
    pastetext(nextx, 30 - h + descent)
    
    ov("font 10 default-bold")
    w = maketext("bold")
    pastetext(300, 40)
    nextx = 300 + w + 5
    
    ov("font 10 default-italic")
    maketext("italic")
    pastetext(nextx, 40)
    
    ov("font 10 mono")
    w, h, descent, leading = maketext("mono")
    pastetext(300, 80 - h + descent)
    nextx = 300 + w + 5
    
    ov("font 12")   -- just change font size
    w, h, descent, leading = maketext("mono12")
    pastetext(nextx, 80 - h + descent)
    
    ov("font 10 mono-bold")
    w = maketext("mono-bold")
    pastetext(300, 90)
    
    ov("font 10 mono-italic")
    maketext("mono-italic")
    pastetext(300, 105)
    
    ov("font 10 roman")
    maketext("roman")
    pastetext(300, 130)
    
    ov("font 10 roman-bold")
    w = maketext("roman-bold")
    pastetext(300, 145)
    
    ov("font 10 roman-italic")
    maketext("roman-italic")
    pastetext(300, 160)
    
    ov("font "..oldfont)    -- restore previous font

    ov(op.red)
    w, h, descent, leading = maketext("RED")
    pastetext(300, 200 - h + descent)
    nextx = 300 + w + 5

    ov(op.green)
    w, h, descent, leading = maketext("GREEN")
    pastetext(nextx, 200 - h + descent)
    nextx = nextx + w + 5

    ov(op.blue)
    w, h, descent, leading = maketext("BLUE")
    pastetext(nextx, 200 - h + descent)

    ov(op.yellow)
    w, h = maketext("Yellow on black [] gjpqy")
    ov(op.black)
    ov("fill 300 210 "..w.." "..h)
    pastetext(300, 210)

    ov(op.yellow)       ov("fill 0   250 100 100")
    ov(op.cyan)         ov("fill 100 250 100 100")
    ov(op.magenta)      ov("fill 200 250 100 100")
    ov("rgba 0 0 0 0")  ov("fill 300 250 100 100")
    
    ov(op.black)
    maketext("The quick brown fox jumps over 123 dogs.")
    pastetext(10, 270)

    ov(op.white)
    maketext("SPOOKY")
    pastetext(310, 270)

    oldfont = ov("font 120 default-bold")
    ov("rgba 255 0 0 40")   -- translucent red text
    w, h, descent = maketext("Golly")
    pastetext(10, 10)
    oldblend = ov("blend 1")
    
    -- draw box around text
    ov("line 10 10 "..(w-1+10).." 10")
    ov("line 10 10 10 "..(h-1+10))
    ov("line "..(w-1+10).." 10 "..(w-1+10).." "..(h-1+10))
    ov("line 10 "..(h-1+10).." "..(w-1+10).." "..(h-1+10))
    -- show baseline
    ov("line 10 "..(h-1+10-descent).." "..(w-1+10).." "..(h-1+10-descent))
    
    -- draw minimal bounding rect over text
    local xoff, yoff, minwd, minht = op.minbox(textclip, w, h)
    ov("rgba 0 0 255 20")
    ov("fill "..(xoff+10).." "..(yoff+10).." "..minwd.." "..minht)
    
    -- restore blend state and font
    ov("blend "..oldblend)
    ov("font "..oldfont)
    ov(op.black)

    g.show("Time to test text: "..ms(os.clock()-t1))
end

--------------------------------------------------------------------------------

local function test_fill()
    ov(op.white)
    ov("fill")
    
    toggle = 1 - toggle
    if toggle > 0 then
        ov("blend 1") -- turn on alpha blending
    end
    
    local maxx = wd-1
    local maxy = ht-1
    local t1 = os.clock()
    for i = 1, 1000 do
        ov("rgba "..rand(0,255).." "..rand(0,255).." "..rand(0,255).." "..rand(0,255))
        ov("fill "..rand(0,maxx).." "..rand(0,maxy).." "..rand(100).." "..rand(100))
    end
    g.show("Time to fill one thousand rectangles: "..ms(os.clock()-t1))
    ov("rgba 0 0 0 0")
    ov("fill 10 10 100 100") -- does nothing when alpha blending is on

    if toggle > 0 then
        ov("blend 0") -- turn off alpha blending
    end
end

--------------------------------------------------------------------------------

local function test_blending()
    ov(op.white)
    ov("fill")
    
    toggle = 1 - toggle
    if toggle > 0 then
        ov("blend 1") -- turn on alpha blending
    end
    
    ov("rgba 0 255 0 128") -- 50% translucent green
    for i = 0,9 do
        ov("line "..(20+i).." 20 "..(20+i).." 119")
    end
    for i = 0,9 do
        ov("line 20 "..(130+i).." 139 "..(130+i))
    end
    ov("line 20 145 20 145")    -- single pixel
    ov("set 22 145")
    ov("line 20 149 140 150")
    ov("line 20 150 140 270")
    ov("fill 40 20 100 100")
    
    ov("rgba 255 0 0 128") -- 50% translucent red
    ov("fill 80 60 100 100")
    
    ov("rgba 0 0 255 128") -- 50% translucent blue
    ov("fill 120 100 100 100")
    
    if toggle > 0 then
        ov("blend 0") -- turn off alpha blending
    end
end

--------------------------------------------------------------------------------

local function expand(x, y)
    -- do via some sort of scale command???!!!
end

--------------------------------------------------------------------------------

local function shrink(x, y)
    -- do via some sort of scale command???!!!
end

--------------------------------------------------------------------------------

local errnum = 0

local function test_errors()
    local function force_error()
        if errnum >= 14 then errnum = 0 end -- cycle back to 1st error
        errnum = errnum + 1
        if errnum == 1 then ov("xxx") end
        if errnum == 2 then ov("position yyy") end
        if errnum == 3 then ov("create -1 1") end
        if errnum == 4 then ov("create 1 -1") end
        if errnum == 5 then ov("rgba 1 2 3") end
        if errnum == 6 then ov("rgba -1 0 0 256") end
        if errnum == 7 then ov("load 0 0 unknown.png") end
        if errnum == 8 then ov("save -1 -1 2 2 foo.png") end
        if errnum == 9 then ov("save 0 0 1 1 unsupported.bmp") end
        if errnum == 10 then ov("copy -1 -1 2 2 foo") end
        if errnum == 11 then ov("copy 0 0 1 1 ") end
        if errnum == 12 then ov("paste 0 0 badname") end
        if errnum == 13 then ov("cursor xxx") end
        if errnum == 14 then ov("text foo") end
    end
    local status, err = pcall(force_error)
    if err then
        -- show error message now and not when script finishes
        g.warn(err)
        g.continue("")
    end
end

--------------------------------------------------------------------------------

local function main()
    g.show("Testing overlay (type h for help)...")
    create_overlay(500, 300)

    local mousedown = false
    local prevx, prevy
    
    while true do
        local event = g.getevent()
        if event:find("^key") then
            local _, ch, mods = split(event)
            if ch == 'e' then
                test_errors()
            elseif ch == 'b' then
                test_blending()
            elseif ch == 'c' and mods == 'none' then
                test_cursors()
            elseif ch == 'c' and mods == 'shift' then
                -- create an overlay covering entire layer
                create_overlay(g.getview(g.getlayer()))
            elseif ch == 'f' then
                test_fill()
            elseif ch == 'g' then
                test_get()
            elseif ch == 'i' then
                test_load()
            elseif ch == 'w' then
                test_save()
            elseif ch == 'p' then
                test_positions()
            elseif ch == 's' then
                test_set()
            elseif ch == 't' then
                test_text()
            elseif ch == 'm' then
                test_multiline_text()
            elseif ch == 'l' then
                test_lines()
            elseif ch == 'v' then
                test_copy_paste()
            elseif ch == 'h' then
                show_help()
            else
                g.doevent(event)
            end
            g.update()
        elseif event:find("^oclick") then
            local _, x, y, button, mods = split(event)
            ov(op.white)
            if mods:find("alt") then
                ov("flood "..x.." "..y)
            else
                ov("set "..x.." "..y)
                mousedown = true
                prevx = x
                prevy = y
            end
            g.update()
        elseif event:find("^mup") then
            mousedown = false
        elseif event:find("^ozoomin") then
            local _, x, y = split(event)
            expand(tonumber(x), tonumber(y))
        elseif event:find("^ozoomout") then
            local _, x, y = split(event)
            shrink(tonumber(x), tonumber(y))
        elseif #event > 0 then
            g.doevent(event)
        end
        
        local xy = ov("xy")
        if #xy > 0 and mousedown then
            local x, y = split(xy)
            if x ~= prevx or y ~= prevy then
                ov("line "..prevx.." "..prevy.." "..x.." "..y)
                prevx = x
                prevy = y
                g.update()
            end
        end
    end
end

--------------------------------------------------------------------------------

local oldoverlay = g.setoption("showoverlay", 1)
local oldbuttons = g.setoption("showbuttons", 0) -- disable translucent buttons

local status, err = pcall(main)
if err then g.continue(err) end
-- the following code is always executed

ov("delete")
g.setoption("showoverlay", oldoverlay)
g.setoption("showbuttons", oldbuttons)<|MERGE_RESOLUTION|>--- conflicted
+++ resolved
@@ -241,9 +241,16 @@
 
 local function test_multiline_text()
     local oldfont = ov("font 10 mono-bold")   -- use a mono-spaced font
+
+    -- draw solid background
     local oldblend = ov("blend 0")
-    ov(op.blue) -- blue background
+    ov(op.blue)
     ov("fill")
+
+    -- define the multi-line multi-column text to draw
+    -- note in [[ ]] blocks the \t is not converted by
+    -- lua to a tab character, rather the string literal "\t"
+    -- if you want a tab character you have to use tab
 
     local textstr =
 [[
@@ -281,14 +288,17 @@
 With this regard their currents turn awry,
 And lose the name of action.
 Soft you now! The fair Ophelia! Nymph,
-<<<<<<< HEAD
 
 \t\t\t
 \t
 \t\tHello
 in thy orisons be all my sins remember'd."\tCol 2\tCol 3
+
+Test non-ASCII: áàâäãåçéèêëíìîïñóòôöõúùûüæøœÿ
+                ÁÀÂÄÃÅÇÉÈÊËÍÌÎÏÑÓÒÔÖÕÚÙÛÜÆØŒŸ
 ]]
 
+    -- toggle the column alignments, shadow and transparency
     align[3] = align[3] + 1
     if align[3] == 3 then
         align[3] = 0
@@ -310,8 +320,13 @@
         end
     end
 
+    -- set the column delimiter to a literal "\t" string (see above)
     ov("textoption delimiter \\t")
+
+    -- set three columns
     ov("textoption columns 3")
+
+    -- set alignment for each column
     local options = "textoption align"
     local i
     for i = 1, #align do
@@ -325,46 +340,44 @@
     end
     ov(options)
 
+    -- set background to transparent or a solid color
     if transparentbg == 1 then
         ov("textoption background 0 0 0 0")
     else
         ov("textoption background 0 0 128 255")
     end
-=======
-in thy orisons be all my sins remember'd."
-
-Test non-ASCII: áàâäãåçéèêëíìîïñóòôöõúùûüæøœÿ
-                ÁÀÂÄÃÅÇÉÈÊËÍÌÎÏÑÓÒÔÖÕÚÙÛÜÆØŒŸ
-]]
-
-    local t1 = os.clock()
-    maketext(textstr)
-    pastetext(0, 0)
-    g.show("Time to test multiline text: "..ms(os.clock() - t1))
->>>>>>> e44e0092
-
+
+    -- set the text shadow on or off
     if shadow == 1 then
-        ov("textoption shadow 255 0 128 255 4 4")
+        ov("textoption shadow 255 0 128 255 3 3")
     else
         ov("textoption shadow off")
     end
 
-    ov("rgba 255 255 255 255") -- text foreground
+    -- set the text foreground color
+    ov("rgba 255 255 255 255")
 
     local t1 = os.clock()
 
-    -- test multiline
+    -- create the text clip
     maketext(textstr)
     t1 = os.clock() - t1
     t2 = os.clock()
 
+    -- set blending based on whether the background color is transparent
     ov("blend "..transparentbg)
 
-    pastetext(0, 0)
+    -- don't use pastetext because it always uses blend 1
+    ov("paste 0 0 "..textclip)
+
+    -- output timing and drawing options
     g.show("Time to test multiline text "..ms(t1).." "..ms(os.clock() - t2).. " "..options.." shadow "..shadow.." transbg "..transparentbg)
 
+    -- reset to single column no shadow
     ov("textoption columns 1")
     ov("textoption shadow off")
+
+    -- restore old font and blend mode
     ov("font "..oldfont)
     ov("blend "..oldblend)
 end
