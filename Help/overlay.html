--- conflicted
+++ resolved
@@ -431,20 +431,12 @@
 <dd> Example: <b>ov("set 10 20")</b></dd>
 </p>
 
-<<<<<<< HEAD
-<a name="text"></a><p><dt><b>text <i>clipname lines of text ...</i></b></dt>
-=======
 <a name="text"></a><p><dt><b>text <i>clipname one or more lines of text ...</i></b></dt>
->>>>>>> e44e0092
 <dd>
 Create a named <a href="#clips">clip</a> containing the given text in the
 current font (as set by the most recent <a href="#font">font</a> command).
 Return the dimensions of the clip as a string of the form
-<<<<<<< HEAD
-"width height descent leading".  The height is the total height of all lines
-=======
 "width height descent leading".  The height is the total height of the text
->>>>>>> e44e0092
 in the current font and the descent is the number of pixels under the baseline.
 The leading value is the amount of extra vertical space to put between lines
 (zero in all the currently supported fonts).
@@ -476,8 +468,8 @@
 </dd></p>
 <dd> Example: <b>local dimens = ov("text tempclip To be or not to be\nIs that really the question?...")</b></dd>
 <dd> Example:</dd>
-<dd><b>ov("columns 3")</dd>
-<dd><b>local dimens = ov("Version\tDate\n2.8\t2016-08-27\n2.7\t2015-05-29\n2.6\t2013-12-10\n")</b></dd>
+<dd><b>&nbsp;&nbsp;ov("columns 3")</b></dd>
+<dd><b>&nbsp;&nbsp;local dimens = ov("Version\tDate\n2.8\t2016-08-27\n2.7\t2015-05-29\n2.6\t2013-12-10\n")</b></dd>
 </p>
 
 <a name="textoption"></a><p><dt><b>textoption <i>option value</i></b></dt>
@@ -502,9 +494,7 @@
 set width of column 1 to <i>w1</i> where <i>w1</i> is <b>auto</b> or an integer from 0 to 4096. You may specify alignments up to the current number of defined columns (e.g. <i>w1 w2 w3</i> for three columns). The value <b>auto</b> means set the column width to fit the text in the column. If you specify less widths than the number of columns then the remaining columns will default to automatic width.</td></tr>
 </table>
 </dd>
-<<<<<<< HEAD
-</p>
-<p>
+</p>
 <p>
 <dd>
 <table cellspacing=0 cellpadding=0>
@@ -517,9 +507,6 @@
 <tr><td>Example: <b>ov("delimiter ,")</b></td><td width=20></td><td><i>-- set delimiter to comma</i><td><tr>
 </table>
 </dd>
-=======
-<dd> Example: <b>local dimens = ov("text tempclip Line 1\nLine 2...")</b></dd>
->>>>>>> e44e0092
 </p>
 <a name="theme"></a><p><dt><b>theme <i>r1 g1 b1 r2 g2 b2 r3 g3 b3 r4 g4 b4 r5 g5 b5</i></b></dt>
 <dd>
